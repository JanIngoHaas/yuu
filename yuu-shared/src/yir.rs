--- conflicted
+++ resolved
@@ -285,7 +285,7 @@
     F32Const(f32),
     F64Const(f64),
     BoolConst(bool),
-    Variable(Variable),  
+    Variable(Variable),
     NoOp,
 }
 
@@ -501,13 +501,8 @@
             .unwrap_or(false)
     }
 
-<<<<<<< HEAD
     pub fn make_jump_if_no_terminator(&mut self, target: Label, writes: Vec<(Register, Operand)>) {
         if !self.has_terminator(self.current_block) {
-=======
-    pub fn make_jump_if_no_terminator(&mut self, target: Label, writes: Vec<(Variable, Operand)>) {
-        if (!self.has_terminator(self.current_block)) {
->>>>>>> cabe9a08
             self.make_jump(target, writes);
         }
     }
@@ -601,7 +596,9 @@
 
     pub fn make_deref(&mut self, target: Variable, value: Operand) {
         if let Some(block) = self.blocks.get_mut(&self.current_block) {
-            block.instructions.push(Instruction::Deref { address, value });
+            block
+                .instructions
+                .push(Instruction::Deref { address, value });
         }
     }
 
@@ -782,113 +779,113 @@
                 write!(f, "    ")?;
                 match inst {
                     Instruction::BitwiseCopy { target, value } => {
-                                        writeln!(
-                                            f,
-                                            "{} := {}",
-                                            format_variable(target, do_color),
-                                            format_operand(value, do_color)
-                                        )?;
-                                    }
+                        writeln!(
+                            f,
+                            "{} := {}",
+                            format_variable(target, do_color),
+                            format_operand(value, do_color)
+                        )?;
+                    }
                     Instruction::Binary {
-                                        target,
-                                        op,
-                                        lhs,
-                                        rhs,
-                                    } => {
-                                        writeln!(
-                                            f,
-                                            "{} := {} {} {}",
-                                            format_variable(target, do_color),
-                                            format_operand(lhs, do_color),
-                                            format_binop(op, do_color),
-                                            format_operand(rhs, do_color)
-                                        )?;
-                                    }
+                        target,
+                        op,
+                        lhs,
+                        rhs,
+                    } => {
+                        writeln!(
+                            f,
+                            "{} := {} {} {}",
+                            format_variable(target, do_color),
+                            format_operand(lhs, do_color),
+                            format_binop(op, do_color),
+                            format_operand(rhs, do_color)
+                        )?;
+                    }
                     Instruction::Unary {
-                                        target,
-                                        op,
-                                        operand,
-                                    } => {
-                                        writeln!(
-                                            f,
-                                            "{} := {}{}",
-                                            format_variable(target, do_color),
-                                            format_unop(op, do_color),
-                                            format_operand(operand, do_color)
-                                        )?;
-                                    }
+                        target,
+                        op,
+                        operand,
+                    } => {
+                        writeln!(
+                            f,
+                            "{} := {}{}",
+                            format_variable(target, do_color),
+                            format_unop(op, do_color),
+                            format_operand(operand, do_color)
+                        )?;
+                    }
                     Instruction::Load { target, address } => {
-                                        writeln!(
-                                            f,
-                                            "{} := {} {}",
-                                            format_variable(target, do_color),
-                                            format_keyword("load", do_color),
-                                            format_operand(address, do_color)
-                                        )?;
-                                    }
+                        writeln!(
+                            f,
+                            "{} := {} {}",
+                            format_variable(target, do_color),
+                            format_keyword("load", do_color),
+                            format_operand(address, do_color)
+                        )?;
+                    }
                     Instruction::Store { address, value } => {
-                                        writeln!(
-                                            f,
-                                            "{} {} <- {}",
-                                            format_keyword("store", do_color),
-                                            format_operand(address, do_color),
-                                            format_operand(value, do_color)
-                                        )?;
-                                    }
+                        writeln!(
+                            f,
+                            "{} {} <- {}",
+                            format_keyword("store", do_color),
+                            format_operand(address, do_color),
+                            format_operand(value, do_color)
+                        )?;
+                    }
                     Instruction::Alloca { target } => {
-                                        writeln!(
-                                            f,
-                                            "{} := {}",
-                                            format_variable(target, do_color),
-                                            format_keyword("alloca", do_color)
-                                        )?;
-                                    }
+                        writeln!(
+                            f,
+                            "{} := {}",
+                            format_variable(target, do_color),
+                            format_keyword("alloca", do_color)
+                        )?;
+                    }
                     Instruction::Call { target, name, args } => {
-                                        if let Some(target) = target {
-                                            write!(f, "{} := ", format_variable(target, do_color))?;
-                                        }
-                                        write!(f, "{} {}(", format_keyword("call", do_color), name)?;
-                                        for (i, arg) in args.iter().enumerate() {
-                                            if i > 0 {
-                                                write!(f, ", ")?;
-                                            }
-                                            write!(f, "{}", format_operand(arg, do_color))?;
-                                        }
-                                        writeln!(f, ")")?;
-                                    }
+                        if let Some(target) = target {
+                            write!(f, "{} := ", format_variable(target, do_color))?;
+                        }
+                        write!(f, "{} {}(", format_keyword("call", do_color), name)?;
+                        for (i, arg) in args.iter().enumerate() {
+                            if i > 0 {
+                                write!(f, ", ")?;
+                            }
+                            write!(f, "{}", format_operand(arg, do_color))?;
+                        }
+                        writeln!(f, ")")?;
+                    }
                     Instruction::Omega {
-                                        target,
-                                        writable_blocks,
-                                    } => {
-                                        write!(
-                                            f,
-                                            "{} := {} [",
-                                            format_variable(target, do_color),
-                                            format_keyword("Ω", do_color)
-                                        )?;
-                                        for (i, block) in writable_blocks.lock().unwrap().iter().enumerate() {
-                                            if i > 0 {
-                                                write!(f, ", ")?;
-                                            }
-                                            write!(f, "{}", format_label(block.name(), do_color))?;
-                                        }
-                                        writeln!(f, "]")?;
-                                    }
+                        target,
+                        writable_blocks,
+                    } => {
+                        write!(
+                            f,
+                            "{} := {} [",
+                            format_variable(target, do_color),
+                            format_keyword("Ω", do_color)
+                        )?;
+                        for (i, block) in writable_blocks.lock().unwrap().iter().enumerate() {
+                            if i > 0 {
+                                write!(f, ", ")?;
+                            }
+                            write!(f, "{}", format_label(block.name(), do_color))?;
+                        }
+                        writeln!(f, "]")?;
+                    }
                     Instruction::GetField {
-                                        target,
-                                        base,
-                                        field,
-                                    } => {
-                                        writeln!(
-                                            f,
-                                            "{} := {} {} {}",
-                                            format_variable(target, do_color),
-                                            format_keyword("field_ptr", do_color),
-                                            format_operand(base, do_color),
-                                            colorize(&format!(".{}", field), "operator", do_color)
-                                        )?;
-                                    }
-Instruction::SizeOf { target, ty } => todo!(),
+                        target,
+                        base,
+                        field,
+                    } => {
+                        writeln!(
+                            f,
+                            "{} := {} {} {}",
+                            format_variable(target, do_color),
+                            format_keyword("field_ptr", do_color),
+                            format_operand(base, do_color),
+                            colorize(&format!(".{}", field), "operator", do_color)
+                        )?;
+                    }
+                    Instruction::SizeOf { target, ty } => todo!(),
                     Instruction::AlignOf { target, ty } => todo!(),
                 }
             }
